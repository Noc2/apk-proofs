use ark_bw6_761::Fr as F;
use ark_ec::ProjectiveCurve;
use ark_ec::short_weierstrass_jacobian::GroupAffine;
use ark_ff::{FftField, Field, One, test_rng, UniformRand, Zero};
use ark_poly::{EvaluationDomain, Evaluations, GeneralEvaluationDomain, Polynomial, UVPolynomial};
use ark_poly::univariate::DensePolynomial;
use ark_poly_commit::kzg10::{Randomness, Commitment};
use ark_poly_commit::PCRandomness;

use bitvec::vec::BitVec;

use crate::{KZG_BW6, Proof, ProverKey, PublicKey};
use ark_bw6_761::{BW6_761};

use super::ProofScheme;

//next function adds the value s to every coefficient of a polynomial
fn mul<F: Field>(s: F, p: &DensePolynomial<F>) -> DensePolynomial<F> {
    DensePolynomial::from_coefficients_vec(
        p.coeffs.iter().map(|c| s * c).collect() //TO DO
    )
}

//next function multiplies a given polynomial with the indeterminate X
fn mul_by_x<F: Field>(p: &DensePolynomial<F>) -> DensePolynomial<F> {
    let mut px = vec![F::zero()];
    px.extend_from_slice(&p.coeffs);
    DensePolynomial::from_coefficients_vec(px) //TO DO: what is DensePolynomial?
}

//TO DO
fn add_constant<F: FftField, D: EvaluationDomain<F>>(p: &Evaluations<F, D>, c: F, d: D) ->  Evaluations<F, D> {
    Evaluations::from_vec_and_domain(p.evals.iter().map(|x| c + x).collect(), d)
}

pub fn prove(b: &BitVec, pks: &[PublicKey], pk: &ProverKey, scheme: ProofScheme) -> Proof {
    let m = pks.len();

    assert_eq!(b.len(), m); //the length of the bit vector must be equal to the total number of validators
    assert!(b.count_ones() > 0); //at least one person should have signed

    let rng = &mut test_rng(); //Oana: rng for ??

    let apk = b.iter()
        .zip(pks.iter())
        .filter(|(bit, _p)| **bit)
        .map(|(_bit, p)| p.0)
        .sum::<ark_bls12_377::G1Projective>() //TO DO
        .into_affine(); //sum of all public keys participated in signing in affine form because we are interested in field elements (x and y coordinate)

    let (pks_x, pks_y): (Vec<F>, Vec<F>) = pks.iter()
        .map(|p| p.0.into_affine())
        .map(|p| (p.x, p.y))
        .unzip(); //extracting x and y coordinate of all public keys in affine form

    let h = pk.h;
    let mut acc = vec![h;m+1];
    for (i, (b, p)) in b.iter().zip(pks.iter()).enumerate() {
        acc[i+1] = if *b {
            acc[i] + p.0.into_affine()
        } else {
            acc[i]
        }
    } //Syed writing for Alstair: what happens to the padding of acc till nearest higher 2's power? The extension happens lower there maybe it is more readable if it is done immediately.

    let (mut acc_x, mut acc_y): (Vec<F>, Vec<F>) = acc.iter()
        .map(|p| (p.x, p.y))
        .unzip(); //I think acc is a vector of affine coordinates of validator's public keys; so acc_x and acc_y are the vectors of x and y vector coordinates,respectively 

    assert_eq!(b.len(), m);
    assert_eq!(pks_x.len(), m);
    assert_eq!(pks_y.len(), m);
    assert_eq!(acc_x.len(), m+1); //the length of the vector acc_x is m+1 as we append h_x in front of acc_x.
    assert_eq!(acc_y.len(), m+1); //the length of the vector acc_y is m+1 as we append h_y in front of acc_y.
    assert_eq!(GroupAffine::new(acc_x[0], acc_y[0], false), h);
    assert_eq!(GroupAffine::new(acc_x[m], acc_y[m], false), apk + h);

    let mut b = b.iter()
        .map(|b| if *b { F::one() } else { F::zero() })
        .collect::<Vec<_>>(); //TO DO: how does the funtion collect work here?; this transforms bitvector b to 
        // corresponding vector of field elements zero and one. 

    let n = pk.domain_size; //TO DO: what exactly is pk? what is n? How big is n? Is it feasible?
    let subdomain = GeneralEvaluationDomain::<F>::new(n).unwrap();//TO DO: what is this?

    // Extend the computation to the whole domain
    b.resize_with(n, || F::zero());
    // So we don't care about pks, but
    let apk_plus_h_x = acc_x[m];
    let apk_plus_h_y = acc_y[m];
    acc_x.resize_with(n, || apk_plus_h_x); //resize vector acc_x to n components, filled in with component of index m
    acc_y.resize_with(n, || apk_plus_h_y);

    let mut acc_x_shifted = acc_x.clone();
    let mut acc_y_shifted = acc_y.clone();//TO DO Reminder what kind of copy this is?
    acc_x_shifted.rotate_left(1); //as per name, a rotation of vector components
    acc_y_shifted.rotate_left(1); //TODO: make sure the rotation is on correct direction

    let mut l1 = vec![F::zero(); n];
    let mut ln = vec![F::zero(); n];
    l1[0] = F::one(); //create Lagrange basis vectors l1 and
    ln[n-1] = F::one(); //ln
    
    let b_poly = Evaluations::from_vec_and_domain(b, subdomain).interpolate();
    let pks_x_poly = Evaluations::from_vec_and_domain(pks_x, subdomain).interpolate();
    let pks_y_poly = Evaluations::from_vec_and_domain(pks_y, subdomain).interpolate();
    let acc_x_poly = Evaluations::from_vec_and_domain(acc_x, subdomain).interpolate();
    let acc_y_poly = Evaluations::from_vec_and_domain(acc_y, subdomain).interpolate();

    let b_comm = KZG_BW6::commit(&pk.kzg_ck, &b_poly, None, None).unwrap().0.0;
    let acc_x_comm = KZG_BW6::commit(&pk.kzg_ck, &acc_x_poly, None, None).unwrap().0.0;
    let acc_y_comm = KZG_BW6::commit(&pk.kzg_ck, &acc_y_poly, None, None).unwrap().0.0;

    //succinct accountable variables
    let mut r_accountable;
    let mut c_accountable = vec![F::zero(); n];
    let mut c_accountable_shifted = vec![F::zero(); n];
<<<<<<< HEAD
    let mut a_accountable  = vec![F::zero(); n];
=======
    let mut a_accountable = vec![F::zero(); n];
>>>>>>> c79a6d0c
    let mut c_poly : DensePolynomial::<F>;
    let mut a_poly : DensePolynomial::<F>;
    let mut c_comm : Commitment::<BW6_761>;
    let mut a_comm : Commitment::<BW6_761>;

    //c for accountable scheme
    if let ProofScheme::SuccinctAccountable = scheme {
	r_accountable = F::rand(rng); //TODO: make sure this is different than phi
	for i in 0..n {
	    let exp1 : [u64; 1] = [(i % 256) as u64];
	    let exp2 : [u64; 1] = [(i /256) as u64];
	    c_accountable[i] = (F::one() + F::one()).pow(exp1);
            c_accountable[i] *= r_accountable.pow(exp2);
            if (i%256) == 0 {
		a_accountable[i] = F::one();    
            } 
            else {
		a_accountable[i] = F::zero();
            } 
	}
    c_accountable_shifted = c_accountable.clone(); 
    c_accountable_shifted.rotate_left(1); //TODO: make sure the rotation is on correct direction
    c_poly = Evaluations::from_vec_and_domain(c_accountable, subdomain).interpolate();
    a_poly = Evaluations::from_vec_and_domain(a_accountable, subdomain).interpolate();

    }
    
    let acc_x_shifted_poly = Evaluations::from_vec_and_domain(acc_x_shifted, subdomain).interpolate();
    let acc_y_shifted_poly = Evaluations::from_vec_and_domain(acc_y_shifted, subdomain).interpolate();
    let l1_poly = Evaluations::from_vec_and_domain(l1, subdomain).interpolate(); //Anything related to l1 and ln are always the same and we could have done a precomputation
    let ln_poly = Evaluations::from_vec_and_domain(ln, subdomain).interpolate();

    assert_eq!(b_poly.coeffs.len(), n);
    assert_eq!(b_poly.degree(), n-1);// TO DO : is this always true? There are ways to get a lower degree. this assert doesn't need to hold. e.g. when b is constant

    let domain = GeneralEvaluationDomain::<F>::new(4*n).unwrap(); // TO DO: what is this?
    assert_eq!(domain.size(), 4*n);

    let B = b_poly.evaluate_over_domain_by_ref(domain); // TO DO:what is this?
    let x1 = acc_x_poly.evaluate_over_domain_by_ref(domain);// TO DO: is this not deterministic?
    let y1 = acc_y_poly.evaluate_over_domain_by_ref(domain);
    let x2 = pks_x_poly.evaluate_over_domain_by_ref(domain);
    let y2 = pks_y_poly.evaluate_over_domain_by_ref(domain);
    let x3 = acc_x_shifted_poly.evaluate_over_domain(domain);
    let y3 = acc_y_shifted_poly.evaluate_over_domain(domain);// TO DO: what is the difference between evaluate_over_domain and evaluate_over_domain_by_ref ?
    let L1 = l1_poly.evaluate_over_domain(domain);
    let Ln = ln_poly.evaluate_over_domain(domain);

    let nB = Evaluations::from_vec_and_domain(B.evals.iter().map(|x| F::one() - x).collect(),domain);

    let mut a1 =
        &(
            &B *
                &(
                    &(
                        &(
                            &(&x1 - &x2) * &(&x1 - &x2)
                        ) *
                            &(
                                &(&x1 + &x2) + &x3
                            )
                    ) -
                        &(
                            &(&y2 - &y1) * &(&y2 - &y1)
                        )
                )
        ) +
            &(
                &nB * &(&y3 - &y1)
            );

    let mut a2 =
        &(
            &B *
                &(
                    &(
                        &(&x1 - &x2) * &(&y3 + &y1)
                    ) -
                        &(
                            &(&y2 - &y1) * &(&x3 - &x1)
                        )
                )
        ) +
            &(
                &nB * &(&x3 - &x1)
            );

    let mut a3 = &B * &nB;

    let acc_minus_h_x = add_constant(&x1, -pk.h.x, domain);
    let acc_minus_h_y = add_constant(&y1, -pk.h.y, domain);

    let acc_minus_h_plus_apk_x = add_constant(&x1, -apk_plus_h_x, domain);
    let acc_minus_h_plus_apk_y = add_constant(&y1, -apk_plus_h_y, domain);

    let a4 = &(&acc_minus_h_x * &L1) + &(&acc_minus_h_plus_apk_x * &Ln); //a5 in Oana's writup
    let a5 = &(&acc_minus_h_y * &L1) + &(&acc_minus_h_plus_apk_y * &Ln); //a5 -> Oana's a6

    let a1_poly = a1.interpolate();
    let a2_poly = a2.interpolate();
    let a3_poly = a3.interpolate();
    let a4_poly = a4.interpolate();
    let a5_poly = a5.interpolate();

    assert_eq!(a1_poly.degree(), 4*(n-1)); //we need to assert at most not equal
    assert_eq!(a2_poly.degree(), 3*(n-1));
    assert_eq!(a3_poly.degree(), 2*(n-1));
    assert_eq!(a4_poly.degree(), 2*(n-1));
    assert_eq!(a5_poly.degree(), 2*(n-1));

    let a1_poly_ = &mul_by_x(&a1_poly) - &mul(pk.domain.group_gen_inv, &a1_poly);
    let a2_poly_ = &mul_by_x(&a2_poly) - &mul(pk.domain.group_gen_inv, &a2_poly);
    assert_eq!(a1_poly_.divide_by_vanishing_poly(subdomain).unwrap().1, DensePolynomial::zero());
    assert_eq!(a2_poly_.divide_by_vanishing_poly(subdomain).unwrap().1, DensePolynomial::zero());
    assert_eq!(a3_poly.divide_by_vanishing_poly(subdomain).unwrap().1, DensePolynomial::zero());
    assert_eq!(a4_poly.divide_by_vanishing_poly(subdomain).unwrap().1, DensePolynomial::zero());
    assert_eq!(a5_poly.divide_by_vanishing_poly(subdomain).unwrap().1, DensePolynomial::zero());

    let phi =  F::rand(rng); //TODO: put a comment on what is this random is being used for? here V
    
    let mut curr = phi; //random element of the field. this is going to be replace with Fiat Shamir
    let mut powers_of_phi = vec![curr]; //random pow
    for _ in 0..3 {
        curr *= &phi;
        powers_of_phi.push(curr);
    }

   
    let mut w = &a1_poly + &mul(powers_of_phi[0], &a2_poly); // a1 + phi a2
    w = &mul_by_x(&w) - &mul(pk.domain.group_gen_inv, &w); // X w - omega_inv w = w (X - omega_inv)
    w = &w + &mul(powers_of_phi[1], &a3_poly);
    w = &w + &mul(powers_of_phi[2], &a4_poly);
    w = &w + &mul(powers_of_phi[3], &a5_poly);


    let (q_poly, r) = w.divide_by_vanishing_poly(subdomain).unwrap();
    assert_eq!(r, DensePolynomial::zero());
    assert_eq!(q_poly.degree(), 3*n-3);// TO DO does this always hold?

    assert_eq!(pk.kzg_ck.powers_of_g.len(), q_poly.degree()+1);
    let q_comm = KZG_BW6::commit(&pk.kzg_ck, &q_poly, None, None).unwrap().0.0;

    let zeta: F = u128::rand(rng).into();
    let zeta_omega = zeta * pk.domain.group_gen;

    let b_zeta = b_poly.evaluate(&zeta);
    let pks_x_zeta = pks_x_poly.evaluate(&zeta);
    let pks_y_zeta = pks_y_poly.evaluate(&zeta);
    let acc_x_zeta = acc_x_poly.evaluate(&zeta);
    let acc_y_zeta = acc_y_poly.evaluate(&zeta);
    let q_zeta = q_poly.evaluate(&zeta);
    let acc_x_zeta_omega = acc_x_poly.evaluate(&zeta_omega);
    let acc_y_zeta_omega = acc_y_poly.evaluate(&zeta_omega);

    let nu: F = u128::rand(rng).into();

    let mut curr = nu;
    let mut powers_of_nu = vec![curr];
    for _ in 0..5 {
        curr *= &nu;
        powers_of_nu.push(curr);
    }

    let w2 = &acc_x_poly + &mul(powers_of_nu[0], &acc_y_poly);
    let w2_proof = KZG_BW6::open(&pk.kzg_ck, &w2, zeta_omega, &Randomness::empty()).unwrap().w;

    let mut w1 = &pks_x_poly + &mul(powers_of_nu[0], &pks_y_poly);
    w1 = &w1 + &mul(powers_of_nu[1], &b_poly);
    w1 = &w1 + &mul(powers_of_nu[2], &q_poly);
    w1 = &w1 + &mul(powers_of_nu[3], &w2);
    let w1_proof = KZG_BW6::open(&pk.kzg_ck, &w1, zeta, &Randomness::empty()).unwrap().w;

    Proof {
        b_comm,
        acc_x_comm,
        acc_y_comm,
        q_comm,

        w1_proof,
        w2_proof,

        b_zeta,
        pks_x_zeta,
        pks_y_zeta,
        acc_x_zeta,
        acc_y_zeta,
        acc_x_zeta_omega,
        acc_y_zeta_omega,
        q_zeta,

        zeta,
        phi,
        nu,
    }
}

#[cfg(test)]
mod tests {
    use std::time::Instant;

    use super::*;

    #[test]
    fn test_larger_domain() {
        let rng = &mut test_rng();
        let n = 2;
        let d1 = GeneralEvaluationDomain::<F>::new(n).unwrap();
        let d4 = GeneralEvaluationDomain::<F>::new(4*n).unwrap();

        let p_evals1 = (0..n).map(|_| F::rand(rng)).collect::<Vec<_>>();
        let p_poly1 = Evaluations::from_vec_and_domain(p_evals1, d1).interpolate();

        let p_evals4 = p_poly1.evaluate_over_domain_by_ref(d4);
        let p_poly4 = p_evals4.interpolate();

        assert_eq!(p_poly1, p_poly4);
    }

    #[test]
    fn test_mul_domain() {
        let rng = &mut test_rng();
        let n = 2;
        let d1 = GeneralEvaluationDomain::<F>::new(n).unwrap();
        let d4 = GeneralEvaluationDomain::<F>::new(4*n).unwrap();

        let a_evals1 = (0..n).map(|_| F::rand(rng)).collect::<Vec<_>>();
        let b_evals1 = (0..n).map(|_| F::rand(rng)).collect::<Vec<_>>();
        let a_poly1 = Evaluations::from_vec_and_domain(a_evals1, d1).interpolate();
        let b_poly1 = Evaluations::from_vec_and_domain(b_evals1, d1).interpolate();
        assert_eq!(a_poly1.degree(), n-1);
        assert_eq!(b_poly1.degree(), n-1);

        let a_evals4 = a_poly1.evaluate_over_domain_by_ref(d4);
        let b_evals4 = b_poly1.evaluate_over_domain_by_ref(d4);

        let c_evals4 = &a_evals4 * &b_evals4;
        let c_poly4 = c_evals4.interpolate();

        assert_eq!(c_poly4.degree(), 2*(n-1));
    }

    #[test]
    fn test_shift() {
        let rng = &mut test_rng();
        let n = 2;
        let d = GeneralEvaluationDomain::<F>::new(n).unwrap();

        let p_evals = (0..n).map(|_| F::rand(rng)).collect::<Vec<_>>();
        let mut p_evals_shifted = p_evals.clone();
        p_evals_shifted.rotate_left(1);

        let p = Evaluations::from_vec_and_domain(p_evals, d).interpolate();
        let p_shifted = Evaluations::from_vec_and_domain(p_evals_shifted, d).interpolate();

        if let ark_poly::GeneralEvaluationDomain::Radix2(d) = d {
            let omega = d.group_gen;
            assert_eq!(p.evaluate(&omega), p_shifted.evaluate(&F::one()));
            let x  =  F::rand(rng);
            assert_eq!(p.evaluate(&(x * omega)), p_shifted.evaluate(&x));
        } else {
            assert_eq!(0, 1);
        }
    }
}<|MERGE_RESOLUTION|>--- conflicted
+++ resolved
@@ -115,11 +115,7 @@
     let mut r_accountable;
     let mut c_accountable = vec![F::zero(); n];
     let mut c_accountable_shifted = vec![F::zero(); n];
-<<<<<<< HEAD
-    let mut a_accountable  = vec![F::zero(); n];
-=======
     let mut a_accountable = vec![F::zero(); n];
->>>>>>> c79a6d0c
     let mut c_poly : DensePolynomial::<F>;
     let mut a_poly : DensePolynomial::<F>;
     let mut c_comm : Commitment::<BW6_761>;
